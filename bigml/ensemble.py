--- conflicted
+++ resolved
@@ -43,13 +43,8 @@
 LOGGER = logging.getLogger('BigML')
 
 from bigml.api import BigML, get_ensemble_id, get_model_id, check_resource
-<<<<<<< HEAD
 from bigml.model import retrieve_model
-from bigml.model import STORAGE
-=======
-from bigml.model import Model, retrieve_model
 from bigml.model import STORAGE, ONLY_MODEL
->>>>>>> ea5e2a46
 from bigml.multivote import MultiVote
 from bigml.multivote import PLURALITY_CODE
 from bigml.multimodel import MultiModel
