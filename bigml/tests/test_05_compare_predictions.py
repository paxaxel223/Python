--- conflicted
+++ resolved
@@ -257,19 +257,11 @@
 
                 Examples:
                 | data             | time_1  | time_2 | time_3 | options | data_input                            | centroid  | distance |
-<<<<<<< HEAD
-                | ../data/iris.csv | 20      | 20     | 30     | {"summary_fields": ["sepal width"]} |{"petal length": 1, "petal width": 1, "sepal length": 1, "species": "Iris-setosa"}             | Cluster 3   | 1.1176214402303308   |
+                | ../data/iris.csv | 20      | 20     | 30     | {"summary_fields": ["sepal width"]} |{"petal length": 1, "petal width": 1, "sepal length": 1, "species": "Iris-setosa"}             | Cluster 2   | 1.1643644909783857   |
         """
         print self.test_scenario5.__doc__
         examples = [
-            ['data/iris.csv', '20', '20', '30', '{"summary_fields": ["sepal width"]}', '{"petal length": 1, "petal width": 1, "sepal length": 1, "species": "Iris-setosa"}', 'Cluster 3', '1.1176214402303308']]
-=======
-                | ../data/iris.csv | 20      | 20     | 30     | {"summary_fields": ["sepal width"]} |{"petal length": 1, "petal width": 1, "sepal length": 1, "species": "Iris-setosa"}             | Cluster 2   | 1.1643644909783857   |
-        """
-        print self.test_scenario5.__doc__
-        examples = [
             ['data/iris.csv', '20', '20', '30', '{"summary_fields": ["sepal width"]}', '{"petal length": 1, "petal width": 1, "sepal length": 1, "species": "Iris-setosa"}', 'Cluster 2', '1.1643644909783857']]
->>>>>>> f3440dba
         for example in examples:
             print "\nTesting with:\n", example
             source_create.i_upload_a_file(self, example[0])
