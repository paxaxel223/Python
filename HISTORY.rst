.. :changelog:

History
-------

0.4.1 (2012-09-17)
~~~~~~~~~~~~~~~~~~
- Fix missing distribution field in new models
- Add new Field class to deal with BigML auto-generated ids
- Add by_name flag to predict methods to avoid reverse name lookups
<<<<<<< HEAD
=======
- Add summarize method in models to generate class grouped printed output
>>>>>>> 263c24cf

0.4.0 (2012-08-20)
~~~~~~~~~~~~~~~~~~

- Development Mode
- Remote Sources
- Bigger files streamed with Poster
- Asynchronous Uploading
- Local Models
- Local Predictions
- Rule Generation
- Python Generation
- Overall clean up


0.3.1 (2012-07-05)
~~~~~~~~~~~~~~~~~~

- Initial release for the "andromeda" version of BigML.io.<|MERGE_RESOLUTION|>--- conflicted
+++ resolved
@@ -8,10 +8,7 @@
 - Fix missing distribution field in new models
 - Add new Field class to deal with BigML auto-generated ids
 - Add by_name flag to predict methods to avoid reverse name lookups
-<<<<<<< HEAD
-=======
 - Add summarize method in models to generate class grouped printed output
->>>>>>> 263c24cf
 
 0.4.0 (2012-08-20)
 ~~~~~~~~~~~~~~~~~~
