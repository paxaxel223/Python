--- conflicted
+++ resolved
@@ -37,20 +37,13 @@
     file_contents.append(open(path).read())
 long_description = '\n\n'.join(file_contents)
 
-<<<<<<< HEAD
-PYTHON_2 = sys.version_info < (3, 0)
-=======
 PYTHON_VERSION = sys.version_info[0:3]
 PYTHON_REQUESTS_CHANGE = (2, 7, 9)
 REQUESTS_VERSION = "requests==2.5.3" if \
     PYTHON_VERSION < PYTHON_REQUESTS_CHANGE else "requests"
-INSTALL_REQUIRES = [REQUESTS_VERSION, "poster", "unidecode"]
-
->>>>>>> 65353f55
-
-requires = ['requests', 'unidecode']
-if PYTHON_2:
-    requires.append('poster')
+INSTALL_REQUIRES = [REQUESTS_VERSION, "unidecode"]
+if PYTHON_VERSION[0] < 3:
+    REQUIRES.append('poster')
 
 setuptools.setup(
     name="bigml",
@@ -65,11 +58,7 @@
     setup_requires = [],
     packages = ['bigml'],
     include_package_data = True,
-<<<<<<< HEAD
-    install_requires = requires,
-=======
     install_requires = INSTALL_REQUIRES,
->>>>>>> 65353f55
     classifiers=[
         'Development Status :: 4 - Beta',
         'Intended Audience :: Developers',
